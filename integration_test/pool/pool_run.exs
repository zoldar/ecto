defmodule Ecto.Integration.PoolRunTest do
  use ExUnit.Case, async: true

  alias Ecto.Integration.TestPool

  @timeout :infinity

  setup context do
    case = context[:case]
    test = context[:test]
    {:ok, [pool: Module.concat(case, test)]}
  end

  test "worker cleans up the connection when it crashes", context do
    pool = context[:pool]
    {:ok, _} = TestPool.start_link([lazy: false, name: pool])

    assert {:ok, conn1} =
      TestPool.run(pool, @timeout, fn({_mod, conn1}, queue_time) ->
        assert is_integer(queue_time)
        ref = Process.monitor(conn1)
        Process.exit(conn1, :kill)
        receive do: ({:DOWN, ^ref, _, _, _} -> :ok)
        conn1
      end)

    TestPool.run(pool, @timeout, fn({_mod, conn2}, queue_time) ->
      assert is_integer(queue_time)
      assert conn1 != conn2
      refute Process.alive?(conn1)
      assert Process.alive?(conn2)
    end)
  end

  test "nested run has no queue time", context do
    pool = context[:pool]
    {:ok, _} = TestPool.start_link([lazy: false, name: pool])

    TestPool.transaction(pool, @timeout, fn(_, _, _, _) ->
      TestPool.run(pool, @timeout, fn({_mod, _conn}, queue_time) ->
        assert is_nil(queue_time)
      end)
    end)
  end

<<<<<<< HEAD
  test "does not disconnect if caller dies during run" do
    {:ok, pool} = TestPool.start_link([lazy: false])
=======
  test "disconnects if run raises", context do
    pool = context[:pool]
    {:ok, _} = TestPool.start_link([lazy: false, name: pool])

    assert {:ok, conn} =
      TestPool.run(pool, @timeout, fn({_mod, conn}, _) ->
        conn
      end)

    monitor = Process.monitor(conn)
    assert Process.alive?(conn)

    try do
      TestPool.run(pool, @timeout, fn(_, _) -> raise "oops" end)
    rescue
      RuntimeError -> :ok
    end

    assert_receive {:DOWN, ^monitor, _, _, _}
  end

  test "do not disconnect if caller dies during run", context do
    pool = context[:pool]
    {:ok, _} = TestPool.start_link([lazy: false, name: pool])
>>>>>>> 131d3fcb

    _ = Process.flag(:trap_exit, true)
    parent = self()
    {:ok, task} = Task.start_link(fn ->
      TestPool.run(pool, @timeout, fn({_mod, conn1}, _) ->
        send(parent, {:go, self(), conn1})
        :timer.sleep(:infinity)
      end)
    end)

    assert_receive {:go, ^task, conn1}, @timeout
    Process.exit(task, :kill)
    assert_receive {:EXIT, ^task, :killed}, @timeout

    TestPool.run(pool, @timeout, fn({_mod, conn2}, _) ->
      assert assert conn1 == conn2
      assert Process.alive?(conn1)
    end)
  end
end<|MERGE_RESOLUTION|>--- conflicted
+++ resolved
@@ -43,35 +43,9 @@
     end)
   end
 
-<<<<<<< HEAD
-  test "does not disconnect if caller dies during run" do
-    {:ok, pool} = TestPool.start_link([lazy: false])
-=======
-  test "disconnects if run raises", context do
+  test "does not disconnect if caller dies during run", context do
     pool = context[:pool]
     {:ok, _} = TestPool.start_link([lazy: false, name: pool])
-
-    assert {:ok, conn} =
-      TestPool.run(pool, @timeout, fn({_mod, conn}, _) ->
-        conn
-      end)
-
-    monitor = Process.monitor(conn)
-    assert Process.alive?(conn)
-
-    try do
-      TestPool.run(pool, @timeout, fn(_, _) -> raise "oops" end)
-    rescue
-      RuntimeError -> :ok
-    end
-
-    assert_receive {:DOWN, ^monitor, _, _, _}
-  end
-
-  test "do not disconnect if caller dies during run", context do
-    pool = context[:pool]
-    {:ok, _} = TestPool.start_link([lazy: false, name: pool])
->>>>>>> 131d3fcb
 
     _ = Process.flag(:trap_exit, true)
     parent = self()
